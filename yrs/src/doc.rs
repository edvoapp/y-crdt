use crate::block::ClientID;

use crate::event::{AfterTransactionEvent, EventHandler, Subscription, UpdateEvent};
use crate::store::{Store, StoreRef};
use crate::transaction::Transaction;
use crate::updates::encoder::{Encode, Encoder, EncoderV1, EncoderV2};
use crate::{DeleteSet, StateVector, SubscriptionId};
use rand::Rng;
use std::ops::Deref;

/// A Yrs document type. Documents are most important units of collaborative resources management.
/// All shared collections live within a scope of their corresponding documents. All updates are
/// generated on per document basis (rather than individual shared type). All operations on shared
/// collections happen via [Transaction], which lifetime is also bound to a document.
///
/// Document manages so called root types, which are top-level shared types definitions (as opposed
/// to recursively nested types).
///
/// A basic workflow sample:
///
/// ```
/// use yrs::{Doc, StateVector, Update};
/// use yrs::updates::decoder::Decode;
/// use yrs::updates::encoder::Encode;
///
/// let doc = Doc::new();
/// let mut txn = doc.transact(); // all Yrs operations happen in scope of a transaction
/// let root = txn.get_text("root-type-name");
/// root.push(&mut txn, "hello world"); // append text to our collaborative document
///
/// // in order to exchange data with other documents we first need to create a state vector
/// let remote_doc = Doc::new();
/// let mut remote_txn = remote_doc.transact();
/// let state_vector = remote_txn.state_vector().encode_v1();
///
/// // now compute a differential update based on remote document's state vector
/// let update = txn.encode_diff_v1(&StateVector::decode_v1(&state_vector).unwrap());
///
/// // both update and state vector are serializable, we can pass the over the wire
/// // now apply update to a remote document
/// remote_txn.apply_update(Update::decode_v1(update.as_slice()).unwrap());
/// ```
pub struct Doc {
    /// A unique client identifier, that's also a unique identifier of current document replica.
    pub client_id: ClientID,
    store: StoreRef,
}

unsafe impl Send for Doc {}

impl Doc {
    /// Creates a new document with a randomized client identifier.
    pub fn new() -> Self {
        Self::with_options(Options::default())
    }

    /// Creates a new document with a specified `client_id`. It's up to a caller to guarantee that
    /// this identifier is unique across all communicating replicas of that document.
    pub fn with_client_id(client_id: ClientID) -> Self {
        Self::with_options(Options::with_client_id(client_id))
    }

    pub fn with_options(options: Options) -> Self {
        Doc {
            client_id: options.client_id,
            store: Store::new(options).into(),
        }
    }

<<<<<<< HEAD
=======
    fn store_mut(&self) -> &mut Store {
        unsafe { self.store.get().as_mut().unwrap() }
    }

>>>>>>> f9018988
    /// Creates a transaction used for all kind of block store operations.
    /// Transaction cleanups & calling event handles happen when the transaction struct is dropped.
    pub fn transact(&self) -> Transaction {
        Transaction::new(self.store.clone())
    }

    /// Subscribe callback function for any changes performed within transaction scope. These
    /// changes are encoded using lib0 v1 encoding and can be decoded using [Update::decode_v1] if
    /// necessary or passed to remote peers right away. This callback is triggered on function
    /// commit.
    ///
    /// Returns a subscription, which will unsubscribe function when dropped.
    pub fn observe_update_v1<F>(&mut self, f: F) -> Subscription<UpdateEvent>
    where
        F: Fn(&Transaction, &UpdateEvent) -> () + 'static,
    {
        let eh = self
            .store
            .update_v1_events
            .get_or_insert_with(EventHandler::new);
        eh.subscribe(f)
    }

    /// Manually unsubscribes from a callback used in [Doc::observe_update_v1] method.
    pub fn unobserve_update_v1(&mut self, subscription_id: SubscriptionId) {
        self.store
            .update_v1_events
            .as_mut()
            .unwrap()
            .unsubscribe(subscription_id);
    }

    /// Subscribe callback function for any changes performed within transaction scope. These
    /// changes are encoded using lib0 v1 encoding and can be decoded using [Update::decode_v2] if
    /// necessary or passed to remote peers right away. This callback is triggered on function
    /// commit.
    ///
    /// Returns a subscription, which will unsubscribe function when dropped.
    pub fn observe_update_v2<F>(&mut self, f: F) -> Subscription<UpdateEvent>
    where
        F: Fn(&Transaction, &UpdateEvent) -> () + 'static,
    {
        let eh = self
            .store
            .update_v2_events
            .get_or_insert_with(EventHandler::new);
        eh.subscribe(f)
    }

    /// Manually unsubscribes from a callback used in [Doc::observe_update_v1] method.
    pub fn unobserve_update_v2(&mut self, subscription_id: SubscriptionId) {
        self.store
            .update_v2_events
            .as_mut()
            .unwrap()
            .unsubscribe(subscription_id);
    }

    /// Subscribe callback function to updates on the `Doc`. The callback will receive state updates and
    /// deletions when a document transaction is committed.
    pub fn observe_transaction_cleanup<F>(&mut self, f: F) -> Subscription<AfterTransactionEvent>
    where
        F: Fn(&Transaction, &AfterTransactionEvent) -> () + 'static,
    {
        self.store
            .after_transaction_events
            .get_or_insert_with(EventHandler::new)
            .subscribe(f)
    }
    /// Cancels the transaction cleanup callback associated with the `subscription_id`
    pub fn unobserve_transaction_cleanup(&mut self, subscription_id: SubscriptionId) {
        if let Some(handler) = self.store.after_transaction_events.as_mut() {
            (*handler).unsubscribe(subscription_id);
        }
    }

    pub fn encode_state_as_update<E: Encoder>(&self, sv: &StateVector, encoder: &mut E) {
        let store = self.store.deref();
        store.write_blocks(sv, encoder);
        let ds = DeleteSet::from(&store.blocks);
        ds.encode(encoder);
    }

    pub fn encode_state_as_update_v1(&self, sv: &StateVector) -> Vec<u8> {
        let mut encoder = EncoderV1::new();
        self.encode_state_as_update(sv, &mut encoder);
        encoder.to_vec()
    }

    pub fn encode_state_as_update_v2(&self, sv: &StateVector) -> Vec<u8> {
        let mut encoder = EncoderV2::new();
        self.encode_state_as_update(sv, &mut encoder);
        encoder.to_vec()
    }
}

impl Default for Doc {
    fn default() -> Self {
        Doc::new()
    }
}

/// Configuration options of [Doc] instance.
#[derive(Debug, Clone, Copy, PartialEq, Eq)]
pub struct Options {
    /// Globally unique 53-bit long client identifier.
    pub client_id: ClientID,
    /// How to we count offsets and lengths used in text operations.
    pub offset_kind: OffsetKind,
    /// Determines if transactions commits should try to perform GC-ing of deleted items.
    pub skip_gc: bool,
}

impl Options {
    pub fn with_client_id(client_id: ClientID) -> Self {
        Options {
            client_id,
            offset_kind: OffsetKind::Bytes,
            skip_gc: false,
        }
    }
}

impl Default for Options {
    fn default() -> Self {
        let client_id: u32 = rand::thread_rng().gen();
        Self::with_client_id(client_id as ClientID)
    }
}

/// Determines how string length and offsets of [Text]/[XmlText] are being determined.
#[repr(u8)]
#[derive(Debug, Clone, Copy, PartialEq, Eq)]
pub enum OffsetKind {
    /// Compute editable strings length and offset using UTF-8 byte count.
    Bytes,
    /// Compute editable strings length and offset using UTF-16 chars count.
    Utf16,
    /// Compute editable strings length and offset using Unicode code points number.
    Utf32,
}

#[cfg(test)]
mod test {
    use crate::block::{Block, ItemContent};
    use crate::update::Update;
    use crate::updates::decoder::Decode;
    use crate::updates::encoder::{Encode, Encoder, EncoderV1};
    use crate::{DeleteSet, Doc, StateVector, SubscriptionId};
    use std::cell::{Cell, RefCell};
    use std::rc::Rc;

    #[test]
    fn apply_update_basic_v1() {
        /* Result of calling following code:
        ```javascript
        const doc = new Y.Doc()
        const ytext = doc.getText('type')
        doc.transact(function () {
            for (let i = 0; i < 3; i++) {
                ytext.insert(0, (i % 10).toString())
            }
        })
        const update = Y.encodeStateAsUpdate(doc)
        ```
         */
        let update = &[
            1, 3, 227, 214, 245, 198, 5, 0, 4, 1, 4, 116, 121, 112, 101, 1, 48, 68, 227, 214, 245,
            198, 5, 0, 1, 49, 68, 227, 214, 245, 198, 5, 1, 1, 50, 0,
        ];
        let doc = Doc::new();
        let mut tr = doc.transact();
        tr.apply_update(Update::decode_v1(update).unwrap());

        let actual = tr.get_text("type").to_string();
        assert_eq!(actual, "210".to_owned());
    }

    #[test]
    fn apply_update_basic_v2() {
        /* Result of calling following code:
        ```javascript
        const doc = new Y.Doc()
        const ytext = doc.getText('type')
        doc.transact(function () {
            for (let i = 0; i < 3; i++) {
                ytext.insert(0, (i % 10).toString())
            }
        })
        const update = Y.encodeStateAsUpdateV2(doc)
        ```
         */
        let update = &[
            0, 0, 6, 195, 187, 207, 162, 7, 1, 0, 2, 0, 2, 3, 4, 0, 68, 11, 7, 116, 121, 112, 101,
            48, 49, 50, 4, 65, 1, 1, 1, 0, 0, 1, 3, 0, 0,
        ];
        let doc = Doc::new();
        let mut tr = doc.transact();
        tr.apply_update(Update::decode_v2(update).unwrap());

        let actual = tr.get_text("type").to_string();
        assert_eq!(actual, "210".to_owned());
    }

    #[test]
    fn encode_basic() {
        let doc = Doc::with_client_id(1490905955);
        let mut t = doc.transact();
        let txt = t.get_text("type");
        txt.insert(&mut t, 0, "0");
        txt.insert(&mut t, 0, "1");
        txt.insert(&mut t, 0, "2");

        let encoded = doc.encode_state_as_update_v1(&StateVector::default());
        let expected = &[
            1, 3, 227, 214, 245, 198, 5, 0, 4, 1, 4, 116, 121, 112, 101, 1, 48, 68, 227, 214, 245,
            198, 5, 0, 1, 49, 68, 227, 214, 245, 198, 5, 1, 1, 50, 0,
        ];
        assert_eq!(encoded.as_slice(), expected);
    }

    #[test]
    fn integrate() {
        // create new document at A and add some initial text to it
        let d1 = Doc::new();
        let mut t1 = d1.transact();
        let txt = t1.get_text("test");
        // Question: why YText.insert uses positions of blocks instead of actual cursor positions
        // in text as seen by user?
        txt.insert(&mut t1, 0, "hello");
        txt.insert(&mut t1, 5, " ");
        txt.insert(&mut t1, 6, "world");

        assert_eq!(txt.to_string(), "hello world".to_string());

        // create document at B
        let d2 = Doc::new();
        let mut t2 = d2.transact();
        let sv = t2.state_vector().encode_v1();

        // create an update A->B based on B's state vector
        let mut encoder = EncoderV1::new();
        t1.encode_diff(
            &StateVector::decode_v1(sv.as_slice()).unwrap(),
            &mut encoder,
        );
        let binary = encoder.to_vec();

        // decode an update incoming from A and integrate it at B
        let update = Update::decode_v1(binary.as_slice()).unwrap();
        let pending = update.integrate(&mut t2);

        assert!(pending.0.is_none());
        assert!(pending.1.is_none());

        // check if B sees the same thing that A does
        let txt = t2.get_text("test");
        assert_eq!(txt.to_string(), "hello world".to_string());
    }

    #[test]
    fn on_update() {
        let counter = Rc::new(Cell::new(0));
        let doc = Doc::new();
        let mut doc2 = Doc::new();
        let c = counter.clone();
        let sub = doc2.observe_update_v1(move |_txn, e| {
            let u = Update::decode_v1(&e.update).unwrap();
            for block in u.blocks.blocks() {
                c.set(c.get() + block.len());
            }
        });
        let mut txn = doc.transact();
        let txt = txn.get_text("test");
        {
            txt.insert(&mut txn, 0, "abc");
            let mut txn2 = doc2.transact();
            let sv = txn2.state_vector().encode_v1();
            let u = txn.encode_diff_v1(&StateVector::decode_v1(sv.as_slice()).unwrap());
            txn2.apply_update(Update::decode_v1(u.as_slice()).unwrap());
        }
        assert_eq!(counter.get(), 3); // update has been propagated

        drop(sub);

        {
            txt.insert(&mut txn, 3, "de");
            let mut txn2 = doc2.transact();
            let sv = txn2.state_vector().encode_v1();
            let u = txn.encode_diff_v1(&StateVector::decode_v1(sv.as_slice()).unwrap());
            txn2.apply_update(Update::decode_v1(u.as_slice()).unwrap());
        }
        assert_eq!(counter.get(), 3); // since subscription has been dropped, update was not propagated
    }

    #[test]
    fn pending_update_integration() {
        let doc = Doc::new();
        let txt = doc.transact().get_text("source");

        let updates = [
            vec![
                1, 2, 242, 196, 218, 129, 3, 0, 40, 1, 5, 115, 116, 97, 116, 101, 5, 100, 105, 114,
                116, 121, 1, 121, 40, 1, 7, 99, 111, 110, 116, 101, 120, 116, 4, 112, 97, 116, 104,
                1, 119, 13, 117, 110, 116, 105, 116, 108, 101, 100, 52, 46, 116, 120, 116, 0,
            ],
            vec![
                1, 1, 242, 196, 218, 129, 3, 2, 40, 1, 7, 99, 111, 110, 116, 101, 120, 116, 13,
                108, 97, 115, 116, 95, 109, 111, 100, 105, 102, 105, 101, 100, 1, 119, 27, 50, 48,
                50, 50, 45, 48, 52, 45, 49, 51, 84, 49, 48, 58, 49, 48, 58, 53, 55, 46, 48, 55, 51,
                54, 50, 51, 90, 0,
            ],
            vec![
                1, 2, 242, 196, 218, 129, 3, 3, 4, 1, 6, 115, 111, 117, 114, 99, 101, 1, 97, 168,
                242, 196, 218, 129, 3, 0, 1, 120, 0,
            ],
            vec![
                1, 1, 242, 196, 218, 129, 3, 4, 168, 242, 196, 218, 129, 3, 0, 1, 120, 1, 242, 196,
                218, 129, 3, 1, 0, 1,
            ],
            vec![
                1, 1, 152, 182, 129, 244, 193, 193, 227, 4, 0, 168, 242, 196, 218, 129, 3, 4, 1,
                121, 1, 242, 196, 218, 129, 3, 2, 0, 1, 4, 1,
            ],
            vec![
                1, 2, 242, 196, 218, 129, 3, 5, 132, 242, 196, 218, 129, 3, 3, 1, 98, 168, 152,
                190, 167, 244, 1, 0, 1, 120, 0,
            ],
            vec![
                1, 1, 242, 196, 218, 129, 3, 6, 168, 152, 190, 167, 244, 1, 0, 1, 120, 1, 152, 190,
                167, 244, 1, 1, 0, 1,
            ],
            vec![
                1, 1, 242, 196, 218, 129, 3, 7, 132, 242, 196, 218, 129, 3, 5, 1, 99, 0,
            ],
            vec![
                1, 1, 242, 196, 218, 129, 3, 8, 132, 242, 196, 218, 129, 3, 7, 1, 100, 0,
            ],
        ];

        for u in updates {
            let mut txn = doc.transact();
            let u = Update::decode_v1(u.as_slice()).unwrap();
            txn.apply_update(u);
        }
        assert_eq!(txt.to_string(), "abcd".to_string());
    }

    #[test]
    fn ypy_issue_32() {
        let d1 = Doc::with_client_id(1971027812);
        let source_1 = d1.transact().get_text("source");
        source_1.push(&mut d1.transact(), "a");

        let updates = [
            vec![
                1, 2, 201, 210, 153, 56, 0, 40, 1, 5, 115, 116, 97, 116, 101, 5, 100, 105, 114,
                116, 121, 1, 121, 40, 1, 7, 99, 111, 110, 116, 101, 120, 116, 4, 112, 97, 116, 104,
                1, 119, 13, 117, 110, 116, 105, 116, 108, 101, 100, 52, 46, 116, 120, 116, 0,
            ],
            vec![
                1, 1, 201, 210, 153, 56, 2, 168, 201, 210, 153, 56, 0, 1, 120, 1, 201, 210, 153,
                56, 1, 0, 1,
            ],
            vec![
                1, 1, 201, 210, 153, 56, 3, 40, 1, 7, 99, 111, 110, 116, 101, 120, 116, 13, 108,
                97, 115, 116, 95, 109, 111, 100, 105, 102, 105, 101, 100, 1, 119, 27, 50, 48, 50,
                50, 45, 48, 52, 45, 49, 54, 84, 49, 52, 58, 48, 51, 58, 53, 51, 46, 57, 51, 48, 52,
                54, 56, 90, 0,
            ],
            vec![
                1, 1, 201, 210, 153, 56, 4, 168, 201, 210, 153, 56, 2, 1, 121, 1, 201, 210, 153,
                56, 1, 2, 1,
            ],
        ];
        for u in updates {
            let u = Update::decode_v1(&u).unwrap();
            d1.transact().apply_update(u);
        }

        assert_eq!("a", source_1.to_string());

        let d2 = Doc::new();
        let source_2 = d2.transact().get_text("source");
        let state_2 = d2.transact().state_vector().encode_v1();
        let update = d1.encode_state_as_update_v1(&StateVector::decode_v1(&state_2).unwrap());
        let update = Update::decode_v1(&update).unwrap();
        d2.transact().apply_update(update);

        assert_eq!("a", source_2.to_string());

        let update = Update::decode_v1(&[
            1, 2, 201, 210, 153, 56, 5, 132, 228, 254, 237, 171, 7, 0, 1, 98, 168, 201, 210, 153,
            56, 4, 1, 120, 0,
        ])
        .unwrap();
        d1.transact().apply_update(update);
        assert_eq!("ab", source_1.to_string());

        let d3 = Doc::new();
        let source_3 = d3.transact().get_text("source");
        let state_3 = d3.transact().state_vector().encode_v1();
        let state_3 = StateVector::decode_v1(&state_3).unwrap();
        let update = d1.encode_state_as_update_v1(&state_3);
        let update = Update::decode_v1(&update).unwrap();
        d3.transact().apply_update(update);

        assert_eq!("ab", source_3.to_string());
    }

    #[test]
    fn observe_transaction_cleanup() {
        // Setup
        let mut doc = Doc::new();
        let mut txn = doc.transact();
        let text = txn.get_text("test");
        let before_state = Rc::new(Cell::new(StateVector::default()));
        let after_state = Rc::new(Cell::new(StateVector::default()));
        let delete_set = Rc::new(Cell::new(DeleteSet::default()));
        // Create interior mutable references for the callback.
        let before_ref = Rc::clone(&before_state);
        let after_ref = Rc::clone(&after_state);
        let delete_ref = Rc::clone(&delete_set);
        // Subscribe callback

        let sub: SubscriptionId = doc
            .observe_transaction_cleanup(move |_, event| {
                before_ref.set(event.before_state.clone());
                after_ref.set(event.after_state.clone());
                delete_ref.set(event.delete_set.clone());
            })
            .into();

        // Update the document
        text.insert(&mut txn, 0, "abc");
        text.remove_range(&mut txn, 1, 2);
        txn.commit();

        // Compare values
        assert_eq!(before_state.take(), txn.before_state);
        assert_eq!(after_state.take(), txn.after_state);
        assert_eq!(delete_set.take(), txn.delete_set);

        // Ensure that the subscription is successfully dropped.
        doc.unobserve_transaction_cleanup(sub);
        text.insert(&mut txn, 0, "should not update");
        txn.commit();
        assert_ne!(after_state.take(), txn.after_state);
    }

    #[test]
    fn partially_duplicated_update() {
        let d1 = Doc::with_client_id(1);
        let txt1 = d1.transact().get_text("text");
        txt1.insert(&mut d1.transact(), 0, "hello");
        let u = d1.encode_state_as_update_v1(&StateVector::default());

        let d2 = Doc::with_client_id(2);
        let txt2 = d2.transact().get_text("text");
        d2.transact().apply_update(Update::decode_v1(&u).unwrap());

        txt1.insert(&mut d1.transact(), 5, "world");
        let u = d1.encode_state_as_update_v1(&StateVector::default());
        d2.transact().apply_update(Update::decode_v1(&u).unwrap());

        assert_eq!(txt1.to_string(), txt2.to_string());
    }

    #[test]
    fn incremental_observe_update() {
        const INPUT: &'static str = "hello";

        let mut d1 = Doc::with_client_id(1);
        let txt1 = d1.transact().get_text("text");
        let acc = Rc::new(RefCell::new(String::new()));

        let a = acc.clone();
        let _sub = d1.observe_update_v1(move |_, e| {
            let u = Update::decode_v1(&e.update).unwrap();
            for mut block in u.blocks.into_blocks() {
                match block.as_block_ptr().as_deref() {
                    Some(Block::Item(item)) => {
                        if let ItemContent::String(s) = &item.content {
                            // each character is appended in individual transaction 1-by-1,
                            // therefore each update should contain a single string with only
                            // one element
                            let mut aref = a.borrow_mut();
                            aref.push_str(s.as_str());
                        } else {
                            panic!("unexpected content type")
                        }
                    }
                    _ => {}
                }
            }
        });

        for c in INPUT.chars() {
            // append characters 1-by-1 (1 transactions per character)
            txt1.push(&mut d1.transact(), &c.to_string());
        }

        assert_eq!(acc.take(), INPUT);

        // test incremental deletes
        let acc = Rc::new(RefCell::new(Vec::new()));
        let a = acc.clone();
        let _sub = d1.observe_update_v1(move |_, e| {
            let u = Update::decode_v1(&e.update).unwrap();
            for (&client_id, range) in u.delete_set.iter() {
                if client_id == 1 {
                    let mut aref = a.borrow_mut();
                    for r in range.iter() {
                        aref.push(r.clone());
                    }
                }
            }
        });

        for _ in 0..INPUT.len() as u32 {
            txt1.remove_range(&mut d1.transact(), 0, 1);
        }

        let expected = vec![(0..1), (1..2), (2..3), (3..4), (4..5)];
        assert_eq!(acc.take(), expected);
    }
}<|MERGE_RESOLUTION|>--- conflicted
+++ resolved
@@ -67,13 +67,6 @@
         }
     }
 
-<<<<<<< HEAD
-=======
-    fn store_mut(&self) -> &mut Store {
-        unsafe { self.store.get().as_mut().unwrap() }
-    }
-
->>>>>>> f9018988
     /// Creates a transaction used for all kind of block store operations.
     /// Transaction cleanups & calling event handles happen when the transaction struct is dropped.
     pub fn transact(&self) -> Transaction {
